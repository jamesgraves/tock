//! Interrupt mapping and DMA channel setup.

use adc;
use aes;
use ast;
use cortexm4;
use crccu;
<<<<<<< HEAD
use usbc;
=======
use dac;
>>>>>>> e98b9f9a
use dma;
use flashcalw;
use gpio;
use i2c;
use kernel::Chip;
use kernel::common::{RingBuffer, Queue};
use nvic;
use pm;
use spi;
use trng;
use usart;

pub struct Sam4l {
    pub mpu: cortexm4::mpu::MPU,
    pub systick: &'static cortexm4::systick::SysTick,
}

const IQ_SIZE: usize = 100;
static mut IQ_BUF: [nvic::NvicIdx; IQ_SIZE] = [nvic::NvicIdx::HFLASHC; IQ_SIZE];
pub static mut INTERRUPT_QUEUE: Option<RingBuffer<'static, nvic::NvicIdx>> = None;


impl Sam4l {
    pub unsafe fn new() -> Sam4l {
        INTERRUPT_QUEUE = Some(RingBuffer::new(&mut IQ_BUF));

        usart::USART0.set_dma(&mut dma::DMA_CHANNELS[0], &mut dma::DMA_CHANNELS[1]);
        dma::DMA_CHANNELS[0].initialize(&mut usart::USART0, dma::DMAWidth::Width8Bit);
        dma::DMA_CHANNELS[1].initialize(&mut usart::USART0, dma::DMAWidth::Width8Bit);

        usart::USART1.set_dma(&mut dma::DMA_CHANNELS[2], &mut dma::DMA_CHANNELS[3]);
        dma::DMA_CHANNELS[2].initialize(&mut usart::USART1, dma::DMAWidth::Width8Bit);
        dma::DMA_CHANNELS[3].initialize(&mut usart::USART1, dma::DMAWidth::Width8Bit);

        usart::USART2.set_dma(&mut dma::DMA_CHANNELS[4], &mut dma::DMA_CHANNELS[5]);
        dma::DMA_CHANNELS[4].initialize(&mut usart::USART2, dma::DMAWidth::Width8Bit);
        dma::DMA_CHANNELS[5].initialize(&mut usart::USART2, dma::DMAWidth::Width8Bit);

        usart::USART3.set_dma(&mut dma::DMA_CHANNELS[6], &mut dma::DMA_CHANNELS[7]);
        dma::DMA_CHANNELS[6].initialize(&mut usart::USART3, dma::DMAWidth::Width8Bit);
        dma::DMA_CHANNELS[7].initialize(&mut usart::USART3, dma::DMAWidth::Width8Bit);

        spi::SPI.set_dma(&mut dma::DMA_CHANNELS[8], &mut dma::DMA_CHANNELS[9]);
        dma::DMA_CHANNELS[8].initialize(&mut spi::SPI, dma::DMAWidth::Width8Bit);
        dma::DMA_CHANNELS[9].initialize(&mut spi::SPI, dma::DMAWidth::Width8Bit);

        i2c::I2C0.set_dma(&dma::DMA_CHANNELS[10]);
        dma::DMA_CHANNELS[10].initialize(&mut i2c::I2C0, dma::DMAWidth::Width8Bit);

        i2c::I2C1.set_dma(&dma::DMA_CHANNELS[11]);
        dma::DMA_CHANNELS[11].initialize(&mut i2c::I2C1, dma::DMAWidth::Width8Bit);

        i2c::I2C2.set_dma(&dma::DMA_CHANNELS[12]);
        dma::DMA_CHANNELS[12].initialize(&mut i2c::I2C2, dma::DMAWidth::Width8Bit);

        adc::ADC0.set_dma(&dma::DMA_CHANNELS[13]);
        dma::DMA_CHANNELS[13].initialize(&mut adc::ADC0, dma::DMAWidth::Width16Bit);

        Sam4l {
            mpu: cortexm4::mpu::MPU::new(),
            systick: cortexm4::systick::SysTick::new(),
        }
    }
}

impl Chip for Sam4l {
    type MPU = cortexm4::mpu::MPU;
    type SysTick = cortexm4::systick::SysTick;

    fn service_pending_interrupts(&mut self) {
        use nvic::NvicIdx::*;

        unsafe {
            let iq = INTERRUPT_QUEUE.as_mut().unwrap();
            while let Some(interrupt) = iq.dequeue() {
                match interrupt {
                    ASTALARM => ast::AST.handle_interrupt(),

                    USART0 => usart::USART0.handle_interrupt(),
                    USART1 => usart::USART1.handle_interrupt(),
                    USART2 => usart::USART2.handle_interrupt(),
                    USART3 => usart::USART3.handle_interrupt(),

                    PDCA0 => dma::DMA_CHANNELS[0].handle_interrupt(),
                    PDCA1 => dma::DMA_CHANNELS[1].handle_interrupt(),
                    PDCA2 => dma::DMA_CHANNELS[2].handle_interrupt(),
                    PDCA3 => dma::DMA_CHANNELS[3].handle_interrupt(),
                    PDCA4 => dma::DMA_CHANNELS[4].handle_interrupt(),
                    PDCA5 => dma::DMA_CHANNELS[5].handle_interrupt(),
                    PDCA6 => dma::DMA_CHANNELS[6].handle_interrupt(),
                    PDCA7 => dma::DMA_CHANNELS[7].handle_interrupt(),
                    PDCA8 => dma::DMA_CHANNELS[8].handle_interrupt(),
                    PDCA9 => dma::DMA_CHANNELS[9].handle_interrupt(),
                    PDCA10 => dma::DMA_CHANNELS[10].handle_interrupt(),
                    PDCA11 => dma::DMA_CHANNELS[11].handle_interrupt(),
                    PDCA12 => dma::DMA_CHANNELS[12].handle_interrupt(),
                    PDCA13 => dma::DMA_CHANNELS[13].handle_interrupt(),
                    PDCA14 => dma::DMA_CHANNELS[14].handle_interrupt(),
                    PDCA15 => dma::DMA_CHANNELS[15].handle_interrupt(),

                    CRCCU => crccu::CRCCU.handle_interrupt(),
                    USBC => usbc::USBC.handle_interrupt(),

                    GPIO0 => gpio::PA.handle_interrupt(),
                    GPIO1 => gpio::PA.handle_interrupt(),
                    GPIO2 => gpio::PA.handle_interrupt(),
                    GPIO3 => gpio::PA.handle_interrupt(),
                    GPIO4 => gpio::PB.handle_interrupt(),
                    GPIO5 => gpio::PB.handle_interrupt(),
                    GPIO6 => gpio::PB.handle_interrupt(),
                    GPIO7 => gpio::PB.handle_interrupt(),
                    GPIO8 => gpio::PC.handle_interrupt(),
                    GPIO9 => gpio::PC.handle_interrupt(),
                    GPIO10 => gpio::PC.handle_interrupt(),
                    GPIO11 => gpio::PC.handle_interrupt(),

                    SPI => spi::SPI.handle_interrupt(),

                    TWIM0 => i2c::I2C0.handle_interrupt(),
                    TWIM1 => i2c::I2C1.handle_interrupt(),
                    TWIM2 => i2c::I2C2.handle_interrupt(),
                    TWIM3 => i2c::I2C3.handle_interrupt(),

                    TWIS0 => i2c::I2C0.handle_slave_interrupt(),
                    TWIS1 => i2c::I2C1.handle_slave_interrupt(),

                    HFLASHC => flashcalw::FLASH_CONTROLLER.handle_interrupt(),
                    ADCIFE => adc::ADC0.handle_interrupt(),
                    DACC => dac::DAC.handle_interrupt(),

                    TRNG => trng::TRNG.handle_interrupt(),
                    AESA => aes::AES.handle_interrupt(),
                    _ => {}
                }
                nvic::enable(interrupt);
            }
        }
    }

    fn has_pending_interrupts(&self) -> bool {
        unsafe { INTERRUPT_QUEUE.as_mut().unwrap().has_elements() }
    }

    fn mpu(&self) -> &cortexm4::mpu::MPU {
        &self.mpu
    }

    fn systick(&self) -> &cortexm4::systick::SysTick {
        self.systick
    }

    fn prepare_for_sleep(&self) {
        if pm::deep_sleep_ready() {
            unsafe {
                cortexm4::scb::set_sleepdeep();
            }
        } else {
            unsafe {
                cortexm4::scb::unset_sleepdeep();
            }
        }
    }
}<|MERGE_RESOLUTION|>--- conflicted
+++ resolved
@@ -5,11 +5,7 @@
 use ast;
 use cortexm4;
 use crccu;
-<<<<<<< HEAD
-use usbc;
-=======
 use dac;
->>>>>>> e98b9f9a
 use dma;
 use flashcalw;
 use gpio;
@@ -21,6 +17,7 @@
 use spi;
 use trng;
 use usart;
+use usbc;
 
 pub struct Sam4l {
     pub mpu: cortexm4::mpu::MPU,
